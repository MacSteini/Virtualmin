#!/usr/local/bin/perl
# Show web and PHP options for a virtual server

require './virtual-server-lib.pl';
&ReadParse();
$d = &get_domain($in{'dom'});
&can_edit_domain($d) || &error($text{'edit_ecannot'});
$can = &can_edit_phpmode($d);
$canv = &can_edit_phpver($d);
$can || $canv || &error($text{'phpmode_ecannot'});
if (!$d->{'alias'}) {
	@modes = &supported_php_modes($d);
	$mode = &get_domain_php_mode($d);
	}
$p = &domain_has_website($d);
my $ng = $p =~ /nginx/;

&ui_print_header(&domain_in($d), $text{'phpmode_title2'}, "");

print &ui_form_start("save_phpmode.cgi");
print &ui_hidden("dom", $d->{'id'}),"\n";
print &ui_hidden_table_start($text{'phpmode_header'}, "width=100%", 2,
			     "phpmode", 1, [ "width=30%" ]);

if ($can) {
	if (!$d->{'alias'} && $can &&
	    ($p eq 'web' || &plugin_defined($p, "feature_get_web_php_mode"))) {
		# PHP execution mode
		push(@modes, $mode) if ($mode && &indexof($mode, @modes) < 0);
		my $dmode = sub {
			my ($mode) = @_;
			if ($mode eq 'mod_php') {
				return &ui_text_color($text{'phpmode_'.$mode}, 'danger');
				}
			return $text{'phpmode_'.$mode};
			};
		print &ui_table_row(&hlink($text{'phpmode_mode'}, "phpmode"),
				    &ui_radio_table("mode", $mode,
				      [ map { [ $_, &$dmode($_) ] }
					    @modes ]));
		}

	# PHP fcgi sub-processes
	if (!$d->{'alias'} && $can &&
	    ($p eq 'web' || &plugin_defined($p, "feature_get_web_php_children"))) {
		$children = &get_domain_php_children($d);
		if (defined($children) && $children >= 0) {
<<<<<<< HEAD
			my $dom_limits = {};
			if (defined(&supports_resource_limits) && &supports_resource_limits()) {
				$dom_limits = &get_domain_resource_limits($d);
				}
			if (!$dom_limits->{'procs'}) {
				print &ui_table_row(&hlink($text{'phpmode_children'},
							   "phpmode_children"),
					    &ui_opt_textbox("children", $children > 0 ? $children : '', 5,
					        $mode eq 'fcgid' ?
					        $text{'tmpl_phpchildrenauto'} : 
					        &text('tmpl_phpchildrennone', &get_php_max_childred_allowed())));
				}
=======
			print &ui_table_row(&hlink($text{'phpmode_children'},
						   "phpmode_children"),
				    &ui_opt_textbox("children", $children > 0 ? $children : '', 5,
				        $mode eq 'fcgid' ?
				        $text{'tmpl_phpchildrenauto'} : 
				        &text('tmpl_phpchildrennone', &get_php_max_childred_allowed())));
>>>>>>> 877c011b
			}
		}

	# PHP max execution time, for fcgi mode
	if ($mode ne 'none' && !$d->{'alias'} &&
	    (&indexof("fcgid", @modes) >= 0 || &indexof("fpm", @modes) >= 0) &&
	    ($p eq 'web' ||
	     &plugin_defined($p, "feature_get_fcgid_max_execution_time"))) {
		$max = $mode eq "fcgid" ? &get_fcgid_max_execution_time($d)
					: &get_php_max_execution_time($d);
		print &ui_table_row(
			&hlink($text{'phpmode_maxtime'}, "phpmode_maxtime"),
			&ui_opt_textbox("maxtime", $max == 0 ? undef : $max,
					5, $text{'form_unlimit'})." ".
				    	$text{'rfile_secs'});
		}
	}

# PHP versions
if ($canv && !$d->{'alias'} && $mode ne "mod_php") {
	# Build versions list
	my @avail = &list_available_php_versions($d, $mode);
	my $get_php_info_bubble = sub {
		my ($placement_type, $subdir) = @_;
		$placement_type ||= 'cell';
		return "&nbsp;&nbsp;" .
		       &ui_link("showphpinfo.cgi?dom=$in{'dom'}&dir=$subdir",
		       	&ui_help(&text('phpmode_phpinfo_show' . ($subdir ? '_dir' : ''), $subdir)),
		       	          undef, "target=_blank data-placement=\"$placement_type\"");
	};
	my @vlist = ( );
	foreach my $v (@avail) {
		if ($v->[1]) {
			my $fullver = &get_php_version($v->[1], $d);
			push(@vlist, [ $v->[0], $fullver ]);
			}
		else {
			push(@vlist, $v->[0]);
			}
		}

	# Get current versions and directories
	@dirs = &list_domain_php_directories($d);
	$pub = &public_html_dir($d);

	if (@avail <= 1) {
		# System has only one version
		$fullver = $avail[0]->[1] ? &get_php_version($avail[0]->[1], $d)
					  : $avail[0]->[0];
		print &ui_table_row($text{'phpmode_version'}, $fullver . &$get_php_info_bubble('label'))
		    if ($mode ne 'none');
		}
	elsif ($mode eq "fpm" && @dirs == 1 ||
	       $mode eq "fcgid" && $ng) {
		# Only one version can be set
		print &ui_table_row(
			&hlink($text{'phpmode_version'}, "phpmode_version"),
			&ui_select("ver_0", $dirs[0]->{'version'}, \@vlist) . &$get_php_info_bubble('label'));
		print &ui_hidden("dir_0", $dirs[0]->{'dir'});
		print &ui_hidden("d", $dirs[0]->{'dir'});
		}
	else {
		# Multiple versions can be selected for different directories
		$i = 0;
		@table = ( );
		$anydelete = 0;
		foreach $dir (sort { $a->{'dir'} cmp $b->{'dir'} } @dirs) {
			$ispub = $dir->{'dir'} eq $pub;
			$sel = &ui_select("ver_$i", $dir->{'version'}, \@vlist);
			print &ui_hidden("dir_$i", $dir->{'dir'});
			print &ui_hidden("oldver_$i", $dir->{'version'});
			if ($ispub) {
				# Can only change version for public html
				push(@table, [
					{ 'type' => 'checkbox', 'name' => 'd',
					  'value' => $i,
					  'disabled' => 1,
					  'checked' => 1, },
					"<i>$text{'phpver_pub'}</i>" . &$get_php_info_bubble(),
					$sel
					]);
				}
			elsif (substr($dir->{'dir'}, 0, length($pub)) eq $pub) {
				# Show directory relative to public_html
				my $subdir = substr($dir->{'dir'}, length($pub)+1);
				push(@table, [
					{ 'type' => 'checkbox', 'name' => 'd',
					  'value' => $i,
					  'checked' => 1, },
					"<tt>$subdir</tt>" . &$get_php_info_bubble('cell', $subdir),
					$sel
					]);
				$anydelete++;
				}
			else {
				# Show full path
				push(@table, [
					{ 'type' => 'checkbox', 'name' => 'd',
					  'value' => $i,
					  'checked' => 1, },
					"<tt>$dir->{'dir'}</tt>",
					$sel
					]);
				$anydelete++;
				}
			$i++;
			}
		push(@table, [ { 'type' => 'checkbox', 'name' => 'd',
				 'value' => "new", },
			       &ui_textbox("dir_new", undef, 30),
			       &ui_select("ver_new", undef, \@vlist),
			     ]);
		@heads = ( $text{'phpmode_enabled'},, $text{'phpver_dir'},
			   $text{'phpver_ver'} );
		print &ui_table_row(
			&hlink($text{'phpmode_versions'}, "phpmode_versions"),
			&ui_columns_table(\@heads, 100, \@table));

		# Warn if changing mode would remove per-dir versions
		if ($mode eq "cgi" || $mode eq "fcgid") {
			@dirs = &list_domain_php_directories($d);
			if (@dirs > 1) {
				print &ui_table_row("", &ui_text_color($text{'phpmode_dirswarn'}, 'warn'));
				}
			}
		}
	}

# Show PHP error log
if (&can_php_error_log($mode)) {
	$plog = &get_domain_php_error_log($d);
	$defplog = &get_default_php_error_log($d);
	$mode = !$plog ? 1 :
		$plog eq $defplog ? 2 : 0;
	print &ui_table_row(&hlink($text{'phpmode_plog'}, 'phplog'),
		&ui_radio_table("plog_def", $mode,
		[ [ 1, $text{'phpmode_noplog'} ],
		  [ 2, $text{'phpmode_defplog'},
		       "<tt>$defplog</tt>" ],
		  [ 0, $text{'phpmode_fileplog'},
		    &ui_textbox("plog", $mode == 0 ? $plog : "", 60) ],
		]));
	}

print &ui_hidden_table_end();

# Show PHP information
if ($mode ne 'none' && defined(&list_php_modules) && !$d->{'alias'}) {
	print &ui_hidden_table_start($text{'phpmode_header2'}, "width=100%",
				     2, "phpinfo", 0, [ "width=30%" ]);

	# PHP versions
	my @vlist = ( );
	foreach $phpver (&list_available_php_versions($d)) {
		my $fullver = $phpver->[1] ? &get_php_version($phpver->[1], $d)
					   : $phpver->[0];
		push(@vlist, $fullver);
		}
	print &ui_table_row($text{'phpmode_vers'},
		@vlist ? join(", ", @vlist) : $text{'phpmode_novers'});

	# PHP errors for the domain
	foreach $phpver (&list_available_php_versions($d)) {
		$errs = &check_php_configuration($d, $phpver->[0],$phpver->[1]);
		if ($errs) {
			print &ui_table_row(&text('phpmode_errs', $phpver->[0]),
				&ui_text_color($errs, 'danger'));
			}
		}

	# PHP modules for the domain
	foreach $phpver (&list_available_php_versions($d)) {
		@mods = &list_php_modules($d, $phpver->[0], $phpver->[1]);
		@mods = sort { lc($a) cmp lc($b) } @mods;
		if (@mods) {
			print &ui_table_row(&text('phpmode_mods', $phpver->[0]),
				&ui_grid_table([ map { "<tt>$_</tt>" } @mods ],
					       6, 100));
			}
		}

	# Pear modules
	if (&foreign_check("php-pear")) {
		&foreign_require("php-pear");
		@allmods = ( );
		if (defined(&php_pear::list_installed_pear_modules)) {
			@allmods = &php_pear::list_installed_pear_modules();
			}
		@cmds = ( );
		if (defined(&php_pear::get_pear_commands)) {
			@cmds = &php_pear::get_pear_commands();
			}
		foreach $cmd (@cmds) {
			@mods = grep { $_->{'pear'} == $cmd->[1] } @allmods;
			@mods = sort { lc($a->{'name'}) cmp lc($b->{'name'}) }
				     @mods;
			if (@mods) {
				print &ui_table_row(
				    &text('phpmode_pears', $cmd->[1]),
				    &ui_grid_table(
				      [ map { "<tt>$_->{'name'}</tt>" } @mods ], 6, 100));
				}
			}
		}

	print &ui_hidden_table_end();
	}

print &ui_form_end([ [ "save", $text{'save'} ] ]);

&ui_print_footer(&domain_footer_link($d),
		 "", $text{'index_return'});
<|MERGE_RESOLUTION|>--- conflicted
+++ resolved
@@ -45,7 +45,6 @@
 	    ($p eq 'web' || &plugin_defined($p, "feature_get_web_php_children"))) {
 		$children = &get_domain_php_children($d);
 		if (defined($children) && $children >= 0) {
-<<<<<<< HEAD
 			my $dom_limits = {};
 			if (defined(&supports_resource_limits) && &supports_resource_limits()) {
 				$dom_limits = &get_domain_resource_limits($d);
@@ -58,14 +57,6 @@
 					        $text{'tmpl_phpchildrenauto'} : 
 					        &text('tmpl_phpchildrennone', &get_php_max_childred_allowed())));
 				}
-=======
-			print &ui_table_row(&hlink($text{'phpmode_children'},
-						   "phpmode_children"),
-				    &ui_opt_textbox("children", $children > 0 ? $children : '', 5,
-				        $mode eq 'fcgid' ?
-				        $text{'tmpl_phpchildrenauto'} : 
-				        &text('tmpl_phpchildrennone', &get_php_max_childred_allowed())));
->>>>>>> 877c011b
 			}
 		}
 
