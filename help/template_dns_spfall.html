<header>Action for other senders?</header>

This field controls how the SPF record covers hosts other than the Virtualmin
server itself, and hosts specified in the previous options. The choices are:

<dl>
<dt><b>Allow (SPF mode <tt>all</tt>)
<dd>The sender's IP address shouldn't be considered at all. This effectively
disables SPF.<p>

<dt><b>Neutral</b> (SPF mode <tt>?all</tt>)
<dd>The SPF record does not cover all possible senders.  This should be selected if users must be able to send from arbitrary mail servers (such as those of their ISP). It is, however, likely to lead to unfortunate side-effects in the future, as mail servers begin blocking hosts with no SPF record or particularly lax SPF records.<p>

<dt><b>Discourage</b> (SPF mode <tt>~all</tt>)
<dd>The SPF record will apply only to the Virtualmin server itself, and other hosts defined above.  This is the preferred method of SPF usage, as it limits the hosts which can send mail claiming to be from this domain, but does not entirely block messages from other sources.<p>

<<<<<<< HEAD
<dt><b>Disallow</b> (SPF mode <tt>-all</tt>)
<dd>Like the option above, but repients should entirely discard messages from other senders. <p>
=======
<dt><b>Yes, and deny other senders</b> (SPF mode <tt>-all</tt>)
<dd>Like the option above, but recipients should entirely discard messages from other senders. <p>
>>>>>>> 0a62c07b
</dl>

</ul>

Read more about SPF at the <a href="http://open-spf.org/Introduction/">Sender Policy Framework&nbsp;</a>homepage.
<p>

<footer><|MERGE_RESOLUTION|>--- conflicted
+++ resolved
@@ -14,13 +14,8 @@
 <dt><b>Discourage</b> (SPF mode <tt>~all</tt>)
 <dd>The SPF record will apply only to the Virtualmin server itself, and other hosts defined above.  This is the preferred method of SPF usage, as it limits the hosts which can send mail claiming to be from this domain, but does not entirely block messages from other sources.<p>
 
-<<<<<<< HEAD
 <dt><b>Disallow</b> (SPF mode <tt>-all</tt>)
 <dd>Like the option above, but repients should entirely discard messages from other senders. <p>
-=======
-<dt><b>Yes, and deny other senders</b> (SPF mode <tt>-all</tt>)
-<dd>Like the option above, but recipients should entirely discard messages from other senders. <p>
->>>>>>> 0a62c07b
 </dl>
 
 </ul>
